--- conflicted
+++ resolved
@@ -43,54 +43,6 @@
         @error "Atomic hydrogen should not be in the linelist. Korg has built-in hydrogen lines."
     end
 
-<<<<<<< HEAD
-    # preallocate some arrays for the core loop. 
-    # Each element of the arrays corresponds to an atmospheric layer, same at the "temps" array and 
-    # the values in "number_densities"
-    Γ = Vector{eltype(α)}(undef, size(temps))
-    γ = Vector{eltype(α)}(undef, size(temps))
-    σ = Vector{eltype(α)}(undef, size(temps))
-    amplitude = Vector{eltype(α)}(undef, size(temps))
-    levels_factor = Vector{eltype(α)}(undef, size(temps))
-    ρ_crit = Vector{eltype(α)}(undef, size(temps))
-    inverse_densities = Vector{eltype(α)}(undef, size(temps))
-    @showprogress desc="calculating line opacities" enabled=verbose for line in linelist
-        m = get_mass(line.species)
-
-        # doppler-broadening width, σ (NOT √[2]σ)
-        σ .= doppler_width.(line.wl, temps, m, ξ)
-
-        # sum up the damping parameters.  These are FWHM (γ is usually the Lorentz HWHM) values in 
-        # angular, not cyclical frequency (ω, not ν).
-        Γ .= line.gamma_rad
-        if !ismolecule(line.species)
-            @. Γ += nₑ * scaled_stark.(line.gamma_stark, temps)
-            Γ .+= n_densities[species"H_I"] .* scaled_vdW.(Ref(line.vdW), m, temps)
-        end
-        # calculate the lorentz broadening parameter in wavelength. Doing this involves an 
-        # implicit aproximation that λ(ν) is linear over the line window.
-        # the factor of λ²/c is |dλ/dν|, the factor of 1/2π is for angular vs cyclical freqency,
-        # and the last factor of 1/2 is for FWHM vs HWHM
-        @. γ = Γ * line.wl^2 / (c_cgs * 4π)
-
-        E_upper = line.E_lower + c_cgs * hplanck_eV / line.wl
-        @. levels_factor = exp(-β * line.E_lower) - exp(-β * E_upper)
-
-        #total wl-integrated absorption coefficient
-        @. amplitude = 10.0^line.log_gf * sigma_line(line.wl) * levels_factor *
-                       n_div_U[line.species]
-
-        ρ_crit .= (line.wl .|> α_cntm) .* cutoff_threshold ./ amplitude
-        inverse_densities .= inverse_gaussian_density.(ρ_crit, σ)
-        doppler_line_window = maximum(inverse_densities)
-        inverse_densities .= inverse_lorentz_density.(ρ_crit, γ)
-        lorentz_line_window = maximum(inverse_densities)
-        window_size = sqrt(lorentz_line_window^2 + doppler_line_window^2)
-        # at present, this line is allocating. Would be good to fix that.
-        lb, ub = move_bounds(λs, lb, ub, line.wl, window_size)
-        if lb > ub
-            continue
-=======
     n_chunks = tasks_per_thread * Threads.nthreads()
     chunk_size = max(1, length(linelist) ÷ n_chunks + (length(linelist) % n_chunks > 0))
     linelist_chunks = partition(linelist, chunk_size)
@@ -154,7 +106,6 @@
                 α_task[:, lb:ub] .+= line_profile.(line.wl, σ, γ, amplitude, view(λs, lb:ub)')
             end
             return α_task
->>>>>>> 5fa04d63
         end
     end
 

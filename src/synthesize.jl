--- conflicted
+++ resolved
@@ -109,14 +109,9 @@
   - `use_internal_reference_linelist` (default: `true`): whether or not to use the internal linelist
     for computing the opacity at the reference wavelength, which is used for radiative transfer when
     `tau_scheme` is "anchored". If this is false, `linelist` will be used instead if it overlaps with
-<<<<<<< HEAD
     the reference wavelength (5000 Å for MARCS model atmospheres). This does not apply when Korg
     does not have a built-in reference linelist for the reference wavelength.
   - `ionization_energies`, a `Dict` mapping `Species` to their first three ionization energies,
-=======
-    the reference wavelength (5000 Å for MARCS model atmospheres).
-  - `ionization_energies`: a `Dict` mapping `Species` to their first three ionization energies,
->>>>>>> 052e9a10
     defaults to `Korg.ionization_energies`.
   - `partition_funcs`: a `Dict` mapping `Species` to partition functions (as functions of ln(T)).
     Defaults to data from Barklem & Collet 2016, `Korg.default_partition_funcs`.
@@ -129,7 +124,6 @@
     and model atmosphere, `atm`, are unchanged.
   - `molecular_cross_sections` (default: `[]`): A vector of precomputed molecular cross-sections. See
     [`MolecularCrossSection`](@ref) for how to generate these. If you are using the default radiative
-<<<<<<< HEAD
     transfer scheme and set `use_internal_reference_linelist=false`, your molecular cross-sections
     should cover the reference wavelength only if your linelist does.
   - `tau_scheme` (default: "linear"): how to compute the optical depth.  Options are "linear" and
@@ -137,15 +131,6 @@
   - `I_scheme` (default: `"linear_flux_only"`): how to compute the intensity.  Options are `"linear"`,
     `"linear_flux_only"`, and `"bezier"`.  `"linear_flux_only"` is the fastest, but does not return the
     intensity values anywhere except at the top of the atmosphere.  "linear" performs an equivalent
-=======
-    transfer scheme, your molecular cross-sections should cover 5000 Å only if your linelist does.
-  - `tau_scheme` (default: "linear"): how to compute the optical depth. Options are "linear" and
-    "bezier" (this is slower and probably less accurate, but it does not require the model
-    atmosphere to have optical depth at a reference wavelength).
-  - `I_scheme` (default: `"linear_flux_only"`): how to compute the intensity. Options are `"linear"`,
-    `"linear_flux_only"`, and `"bezier"`. `"linear_flux_only"` is the fastest, but does not return the
-    intensity values anywhere except at the top of the atmosphere. "linear" performs an equivalent
->>>>>>> 052e9a10
     calculation, but stores the intensity at every layer. `"bezier"` is for testing and not
     recommended.
 """
@@ -348,30 +333,20 @@
 end
 
 """
-<<<<<<< HEAD
+
     get_reference_wavelength_linelist(linelist, reference_wavelength)
-=======
-    get_reference_wavelength_linelist(linelist; use_internal_reference_linelist=true)
->>>>>>> 052e9a10
 
 Arguments:
 
   - `linelist`: the user-specified linelist.
   - `reference_wavelength`: the reference wavelength of the model atmosphere.
 
-<<<<<<< HEAD
 Return a linelist which can be used to calculate the absorption at `reference_wavelength`, which is
 required for the standard radiative transfer scheme.  If the provided linelist doesn't contain lines
 near `reference_wavelength`, use a built-in one. (see [`_load_alpha_5000_linelist`](@ref))
 
 At present the only built-in fallback is for 5000 Å, which is what MARCS uses. For all other
 reference wavelengths, the user-provided linelist must contain lines near the reference wavelength.
-=======
-Return a linelist which can be used to calculate the absorption at 5000 Å, which is required for
-the standard radiative transfer scheme.  If `use_internal_reference_linelist` is true (the default)
-or the provided linelist doesn't contain lines near 5000 Å, use the built-in one.
-(See [`_load_alpha_5000_linelist`](@ref).)
->>>>>>> 052e9a10
 """
 function get_reference_wavelength_linelist(linelist, reference_wavelength;
                                            use_internal_reference_linelist)

using Interpolations: linear_interpolation
import .ContinuumAbsorption: total_continuum_absorption
using .RadiativeTransfer

"""
    synthesize(atm, linelist, A_X, λ_start, λ_stop, [λ_step=0.01]; kwargs... )
    synthesize(atm, linelist, A_X, wavelength_ranges; kwargs... )

Compute a synthetic spectrum.

# Arguments
- `atm`: the model atmosphere (see [`read_model_atmosphere`](@ref))
- `linelist`: A vector of [`Line`](@ref)s (see [`read_linelist`](@ref), 
   [`get_APOGEE_DR17_linelist`](@ref), and [`get_VALD_solar_linelist`](@ref)).
- `A_X`: a vector containing the A(X) abundances (log(X/H) + 12) for elements from hydrogen to 
  uranium.  (see [`format_A_X`](@ref))
- `λ_start`: the lower bound (in Å) of the region you wish to synthesize.
- `λ_stop`: the upper bound (in Å) of the region you wish to synthesize.
- `λ_step` (default: 0.01): the (approximate) step size to take (in Å).

If you provide a vector of wavelength ranges in place of `λ_start` and `λ_stop`, the spectrum will 
be synthesized over each range with minimal overhead.
The ranges can be any Julia `AbstractRange`, for example: `5000:0.01:5010`.

# Returns 
A named tuple with keys:
- `flux`: the output spectrum
- `cntm`: the continuum at each wavelength
- `alpha`: the linear absorption coefficient at each wavelenth and atmospheric layer a Matrix of 
   size (layers x wavelengths)
- `number_densities`: A dictionary mapping `Species` to vectors of number densities at each 
   atmospheric layer
- `electron_number_density`: the electron number density at each atmospheric layer
- `wavelengths`: The vacuum wavelenths (in Å) over which the synthesis was performed.  If 
  `air_wavelengths=true` this will not be the same as the input wavelenths.
- `subspectra`: A vector of ranges which can be used to index into `flux` to extract the spectrum 
   for each range provided in `wavelength_ranges`.  If you use the standard `λ_start`, `λ_stop`, 
   `λ_step` arguments, this will be a vector containing only one range.

# Example
to synthesize a spectrum between 5000 Å and 5100 Å, with all metal abundances set to 
0.5 dex less than the solar value except carbon, except carbon, which we set to [C/H]=-0.25:
```
atm = read_model_atmosphere("path/to/atmosphere.mod")
linelist = read_linelist("path/to/linelist.vald")
A_X = format_A_X(-0.5, Dict("C" => -0.25))
solution = synthesize(atm, linelist, A_X, 5000, 5100)
```

# Optional arguments:
- `vmic` (default: 0) is the microturbulent velocity, ``\\xi``, in km/s.
- `air_wavelengths` (default: `false`): Whether or not the input wavelengths are air wavelengths to 
   be converted to vacuum wavelengths by Korg.  The conversion will not be exact, so that the 
   wavelength range can internally be represented by an evenly-spaced range.  If the approximation 
   error is greater than `wavelength_conversion_warn_threshold`, an error will be thrown. (To do 
   wavelength conversions yourself, see [`air_to_vacuum`](@ref) and [`vacuum_to_air`](@ref).)
- `wavelength_conversion_warn_threshold` (default: 1e-4): see `air_wavelengths`. (In Å.)
- `line_buffer` (default: 10): the farthest (in Å) any line can be from the provided wavelength range 
   before it is discarded.  If the edge of your window is near a strong line, you may have to turn 
   this up.
- `cntm_step` (default 1): the distance (in Å) between point at which the continuum opacity is 
  calculated.
- `hydrogen_lines` (default: `true`): whether or not to include H lines in the synthesis.
- `use_MHD_for_hydrogen_lines` (default: `true`): whether or not to use the MHD occupation 
   probability formalism for hydrogen lines. (MHD is always used for hydrogen bound-free absorption.)
- `hydrogen_line_window_size` (default: 150): the maximum distance (in Å) from each hydrogen line 
   center at which to calculate its contribution to the total absorption coefficient.
- `n_mu_points` (default: 20): the number of μ values at which to calculate the surface flux when doing 
   transfer in spherical geometry (when `atm` is a `ShellAtmosphere`). 20 points is sufficient for
   accuracy at the 10^-3 level.
- `line_cutoff_threshold` (default: `3e-4`): the fraction of the continuum absorption coefficient 
   at which line profiles are truncated.  This has major performance impacts, since line absorption
   calculations dominate more syntheses.  Turn it down for more precision at the expense of runtime.
   The default value should effect final spectra below the 10^-3 level.
- `electron_number_density_warn_threshold` (default: `1.0`): if the relative difference between the 
   calculated electron number density and the input electron number density is greater than this value,
   a warning is printed.  Set to `Inf` to suppress this warning.
- `return_cntm` (default: `true`): whether or not to return the continuum at each wavelength.  If 
   this is false, `solution.cntm` will be `nothing`.
- `ionization_energies`, a `Dict` mapping `Species` to their first three ionization energies, 
   defaults to `Korg.ionization_energies`.
- `partition_funcs`, a `Dict` mapping `Species` to partition functions (in terms of ln(T)). Defaults 
   to data from Barklem & Collet 2016, `Korg.default_partition_funcs`.
- `equilibrium_constants`, a `Dict` mapping `Species` representing diatomic molecules to the base-10
   log of their molecular equilibrium constants in partial pressure form.  Defaults to data from 
   Barklem and Collet 2016, `Korg.default_log_equilibrium_constants`.
- `bezier_radiative_transfer` (default: false): Use the radiative transfer scheme.  This is for 
   testing purposes only.
- `molecular_cross_sections` (default: `[]`): A vector of precomputed molecular cross-sections. See 
   [`MolecularCrossSection`](@ref) for how to generate these.
- `verbose` (default: `false`): Whether or not to print information about progress, etc.
"""
function synthesize(atm::ModelAtmosphere, linelist, A_X, λ_start, λ_stop, λ_step=0.01; kwargs...)
    wls = [StepRangeLen(λ_start, λ_step, Int(round((λ_stop - λ_start)/λ_step))+1)]
    synthesize(atm, linelist, A_X, wls; kwargs...)
end
function synthesize(atm::ModelAtmosphere, linelist, A_X::AbstractVector{<:Real}, 
                    wl_ranges::AbstractVector{<:AbstractRange}; 
                    vmic::Real=1.0, line_buffer::Real=10.0, cntm_step::Real=1.0, 
                    air_wavelengths=false, wavelength_conversion_warn_threshold=1e-4,
                    hydrogen_lines=true, use_MHD_for_hydrogen_lines=true, 
                    hydrogen_line_window_size=150, n_mu_points=20, line_cutoff_threshold=3e-4, 
                    electron_number_density_warn_threshold=1.0, 
                    return_cntm=true,
                    bezier_radiative_transfer=false, ionization_energies=ionization_energies, 
                    partition_funcs=default_partition_funcs, 
                    log_equilibrium_constants=default_log_equilibrium_constants,
                    molecular_cross_sections=[], NLTE_lines=[], verbose=false)

    # Convert air to vacuum wavelenths if necessary.
    if air_wavelengths
        wl_ranges = map(wl_ranges) do wls
            λ_start, λ_stop, λ_step = first(wls), last(wls), step(wls)
            len = Int(round((λ_stop - λ_start)/λ_step))+1
            vac_start, vac_stop = air_to_vacuum.((λ_start, λ_stop))
            vac_step = (vac_stop - vac_start) / (len-1)
            wls = StepRangeLen(vac_start, vac_step, len)
            max_diff = maximum(abs.(wls .- air_to_vacuum.(λ_start:λ_step:λ_stop)))
            if max_diff > wavelength_conversion_warn_threshold
                throw(ArgumentError("A linear air wavelength range can't be approximated exactly with a"
                                    *"linear vacuum wavelength range. This solution differs by up to " * 
                                    "$max_diff Å.  Adjust wavelength_conversion_warn_threshold if you "*
                                    "want to suppress this error."))
            end
            wls
        end
    end

    # work in cm
    wl_ranges = wl_ranges .* 1e-8 # broadbasting the = prevents wl_ranges from changing type
    cntm_step *= 1e-8
    line_buffer *= 1e-8

    # make sure wl_ranges are OK
    all_λs = vcat(wl_ranges...)
    if !issorted(all_λs) #TODO test
        throw(ArgumentError("wl_ranges must be sorted and non-overlapping"))
    end

    # wavelenths at which to calculate the continuum
    cntm_wl_ranges = map(wl_ranges) do λs 
        collect((λs[1] - line_buffer - cntm_step) : cntm_step : (λs[end] + line_buffer + cntm_step))
    end
    # eliminate portions where ranges overlap.  One fitting is merged, there will be functions for this.
    for i in 1:length(cntm_wl_ranges)-1 
        cntm_wl_ranges[i] = cntm_wl_ranges[i][cntm_wl_ranges[i] .< first(cntm_wl_ranges[i+1])]
    end
    cntmλs = vcat(cntm_wl_ranges...)
    # frequencies at which to calculate the continuum, as a single vector
    sorted_cntmνs = c_cgs ./ reverse(cntmλs) 

<<<<<<< HEAD
    # cleanup linelist(s)
    linelist = cleanup_and_check_linelist(linelist, wl_ranges, line_buffer)
    #TODO clean up filtering
    for i in 1:length(NLTE_lines)
        lines, bs = NLTE_lines[i]
        NLTE_lines[i] = (cleanup_and_check_linelist(lines, wl_ranges, line_buffer), bs)
    end
   
=======
    #sort the lines if necessary
    issorted(linelist; by=l->l.wl) || sort!(linelist, by=l->l.wl)
    #discard lines far from the wavelength range being synthesized
    nlines_before = length(linelist)
    linelist = filter(linelist) do line # don't "filter!".  It mutates the linelist.
        map(wl_ranges) do wl_range
            wl_range[1] - line_buffer <= line.wl <= wl_range[end]
        end |> any
    end
    if nlines_before != 0 && length(linelist) == 0
        @warn "The provided linelist was not empty, but none of the lines were within the provided wavelength range."
    end
>>>>>>> 4d6b68fb

    if length(A_X) != MAX_ATOMIC_NUMBER || (A_X[1] != 12)
        throw(ArgumentError("A(H) must be a 92-element vector with A[1] == 12."))
    end

    abs_abundances = @. 10^(A_X - 12) # n(X) / n_tot
    abs_abundances ./= sum(abs_abundances) #normalize so that sum(n(X)/n_tot) = 1

    #float-like type general to handle dual numbers
    α_type = promote_type(eltype(atm.layers).parameters..., eltype(linelist).parameters...,
                          eltype(all_λs), typeof(vmic), typeof.(abs_abundances)...)
    #the absorption coefficient, α, for each wavelength and atmospheric layer
    α = Matrix{α_type}(undef, length(atm.layers), length(all_λs))
    # each layer's absorption at reference λ (5000 Å)
    # This isn't used with bezier radiative transfer.
    α5 = Vector{α_type}(undef, length(atm.layers)) 
    triples = map(enumerate(atm.layers)) do (i, layer)
        nₑ, n_dict = chemical_equilibrium(layer.temp, layer.number_density, 
                                          layer.electron_number_density, 
                                          abs_abundances, ionization_energies, 
                                          partition_funcs, log_equilibrium_constants; 
                                          electron_number_density_warn_threshold=electron_number_density_warn_threshold)

        α_cntm_vals = reverse(total_continuum_absorption(sorted_cntmνs, layer.temp, nₑ, n_dict, 
                                                         partition_funcs))
        α_cntm_layer = linear_interpolation(cntmλs, α_cntm_vals)
        α[i, :] .= α_cntm_layer(all_λs)

        if ! bezier_radiative_transfer
            α5[i] = total_continuum_absorption([c_cgs/5e-5], layer.temp, nₑ, n_dict, partition_funcs)[1]
        end

        nₑ, n_dict, α_cntm_layer
    end
    nₑs = first.(triples)
    #put number densities in a dict of vectors, rather than a vector of dicts.
    n_dicts = getindex.(triples, 2)
    number_densities = Dict([spec=>[n[spec] for n in n_dicts] for spec in keys(n_dicts[1]) 
                             if spec != species"H III"])
    #vector of continuum-absorption interpolators
    α_cntm = last.(triples) 

    LTE_source_fn = blackbody.((l->l.temp).(atm.layers), all_λs')
    cntm = nothing
    if return_cntm
        cntm, _ = if bezier_radiative_transfer
            RadiativeTransfer.BezierTransfer.radiative_transfer(atm, α, LTE_source_fn, n_mu_points)
        else
            RadiativeTransfer.MoogStyleTransfer.radiative_transfer(atm, α, LTE_source_fn, α5, n_mu_points)
        end
    end

    if hydrogen_lines
        for (i, (layer, n_dict, nₑ)) in enumerate(zip(atm.layers, n_dicts, nₑs))
            nH_I = n_dict[species"H_I"]
            nHe_I = n_dict[species"He_I"]
            U_H_I = partition_funcs[species"H_I"](log(layer.temp))
            hydrogen_line_absorption!(
                view(α, i, :), all_λs, wl_ranges, layer.temp, nₑ, nH_I, nHe_I, U_H_I, vmic*1e5, 
                hydrogen_line_window_size*1e-8; use_MHD=use_MHD_for_hydrogen_lines)
        end
    end

    line_absorption!(α, linelist, wl_ranges, [layer.temp for layer in atm.layers], nₑs,
        number_densities, partition_funcs, vmic*1e5, α_cntm, cutoff_threshold=line_cutoff_threshold;
        verbose=verbose)
    interpolate_molecular_cross_sections!(α, molecular_cross_sections, get_temps(atm), vmic, number_densities)
    if !isempty(NLTE_lines)
        α_NLTE = zeros(α_type, size(α))
        Sα_NLTE = zeros(α_type, size(α))
        for (lines, bs) in NLTE_lines
            line_absorption!(α_NLTE, lines, wl_ranges, [layer.temp for layer in atm.layers], nₑs,
                number_densities, partition_funcs, vmic*1e5, α_cntm, cutoff_threshold=line_cutoff_threshold;
                verbose=verbose, departure_coefs=bs, Sα=Sα_NLTE)
        end
    end

    if isempty(NLTE_lines)
        source_fn = LTE_source_fn
    else
        source_fn = @. (LTE_source_fn * α + Sα_NLTE) / (α + α_NLTE)
        α += α_NLTE
    end
    
    flux, intensity = if bezier_radiative_transfer
        RadiativeTransfer.BezierTransfer.radiative_transfer(atm, α, source_fn, n_mu_points)
    else
        RadiativeTransfer.MoogStyleTransfer.radiative_transfer(atm, α, source_fn, α5, n_mu_points)
    end

    # collect the indices corresponding to each wavelength range
    wl_lb_ind = 1 # the index into α of the lowest λ in the current wavelength range
    subspectra = []
    for λs in wl_ranges
        wl_inds = wl_lb_ind : wl_lb_ind + length(λs) - 1
        push!(subspectra, wl_inds)
        wl_lb_ind += length(λs)
    end

    (flux=flux, cntm=cntm, intensity=intensity, alpha=α, number_densities=number_densities, 
    electron_number_density=nₑs, wavelengths=all_λs.*1e8, subspectra=subspectra)
end

"""

Sorts the linelist by wavelength (if necessary) and discards lines that are far from the wavelength 
range being synthesized. Returns a new linelist, rather than mutating the input.
"""
function cleanup_and_check_linelist(linelist, wl_ranges, line_buffer)
     #sort the lines if necessary
     if !issorted(linelist; by=l->l.wl)
        @info "Linelist is not sorted, sorting now.  Sort your linelist before you call synthesize for better performance."
        linelist = sort(linelist, by=l->l.wl)
     end

     #discard lines far from the wavelength range being synthesized
     filter(linelist) do line
         map(wl_ranges) do wl_range
             wl_range[1] - line_buffer <= line.wl <= wl_range[end]
         end |> any
     end
end

"""
    format_A_X(default_metals_H, default_alpha_H, abundances; kwargs... )

Returns a 92 element vector containing abundances in ``A(X)`` (``\\log_{10}(X/H) + 12``) format for
elements from hydrogen to uranium.

# Arguments
You can specify abundance with these positional arguments.  All are optional, but if 
`default_alpha_H` is provided, `default_metals_H` must be as well. 
- `default_metals_H` (default: 0), i.e. [metals/H] is the ``\\log_{10}`` solar-relative abundance of elements heavier 
   than He. It is overridden by `default_alpha` and `abundances` on a per-element basis.  
- `default_alpha_H` (default: same as `default_metals_H`), i.e. [alpha/H] is the ``\\log_{10}`` 
   solar-relative abundance of the alpha elements (defined to be C, O, Ne, Mg, Si, S, Ar, Ca, and 
   Ti). It is overridden by `abundances` on a per-element basis.
- `abundances` is a `Dict` mapping atomic numbers or symbols to [``X``/H] abundances.  (Set 
  `solar_relative=false` to use ``A(X)`` abundances instead.) These override `default_metals_H`.
  This is the only way to specify an abundance of He that is non-solar.

# Keyword arguments
- `solar_relative` (default: true): When true, interpret abundances as being in \\[``X``/H\\] 
  (``\\log_{10}`` solar-relative) format.  When false, interpret them as ``A(X)`` abundances, i.e. 
   ``A(x) = \\log_{10}(n_X/n_\\mathrm{H}) + 12``, where ``n_X`` is the number density of ``X``.
   Note that abundances not specified default to the solar value still depend on the solar value, as
   they are set according to `default_metals_H` and `default_alpha_H`.
- `solar_abundances` (default: `Korg.asplund_2020_solar_abundances`) is the set of solar abundances to 
  use, as a vector indexed by atomic number. `Korg.asplund_2009_solar_abundances` and 
  `Korg.grevesse_2007_solar_abundances` are also provided for convenience.
"""
function format_A_X(default_metals_H::R1=0.0, default_alpha_H::R2=default_metals_H, 
                    abundances::AbstractDict{K, V}=Dict{UInt8, Float64}();  
                    solar_relative=true, solar_abundances=default_solar_abundances
                    ) where {K, V, R1 <: Real, R2 <: Real}
    # make sure the keys of abundances are valid, and convert them to Z if they are strings
    clean_abundances = Dict{UInt8, V}()
    for (el, abund) in abundances
        if el isa AbstractString
            if ! (el in keys(Korg.atomic_numbers))
                throw(ArgumentError("$el isn't a valid atomic symbol."))
            elseif Korg.atomic_numbers[el] in keys(abundances)
                throw(ArgumentError("The abundances of $el was specified by both atomic number and atomic symbol."))
            else
                clean_abundances[Korg.atomic_numbers[el]] =  abund
            end
        elseif el isa Integer
            if ! (1 <= el <= MAX_ATOMIC_NUMBER)
                throw(ArgumentError("Z = $el is not a supported atomic number."))
            else
                clean_abundances[el] = abund
            end
        else
            throw(ArgumentError("$el isn't a valid element. Keys of the abundances dict should be strings or integers."))
        end
    end

    correct_H_abund = solar_relative ? 0.0 : 12.0
    if 1 in keys(clean_abundances) && clean_abundances[1] != correct_H_abund
        silly_abundance, silly_value = solar_relative ? ("[H/H]", 0) : ("A(H)", 12)
        throw(ArgumentError("$silly_abundance set, but $silly_abundance = $silly_value by " *
                            "definition. Adjust \"metallicity\" and \"abundances\" to implicitly " *
                            "set the amount of H"))
    end

    #populate A(X) vector
    alpha_els = [6, 8, 10, 12, 14, 16, 18, 20, 22]
    map(1:MAX_ATOMIC_NUMBER) do Z
        if Z == 1 #handle hydrogen
            12.0
        elseif Z in keys(clean_abundances) #if explicitely set
            if solar_relative
                clean_abundances[Z] + solar_abundances[Z]
            else
                clean_abundances[Z]
            end
        elseif Z in alpha_els
            solar_abundances[Z] + default_alpha_H
        else #if not set, use solar value adjusted for metallicity
            Δ = default_metals_H * (Z >= 3) #only adjust for metals, not H or He
            solar_abundances[Z] + Δ
        end
    end
end
# handle case where metallicity and alpha aren't specified but individual abundances are
format_A_X(abundances::AbstractDict; kwargs...) = format_A_X(0, abundances; kwargs...)
# handle case where alpha isn't specified but individual abundances are
format_A_X(default_metallicity::R, abundances::AbstractDict; kwargs...) where R <: Real = 
    format_A_X(default_metallicity, default_metallicity, abundances; kwargs...) 

"""
    get_metals_H(A_X; solar_abundances=default_solar_abundances, ignore_alpha=true)

Calculate [metals/H] given a vector, `A_X` of absolute abundances, ``A(X) = \\log_{10}(n_M/n_\\mathrm{H})``.
See also [`get_alpha_H`](@ref).

# Keyword Arguments
- `solar_abundances` (default: `Korg.asplund_2020_solar_abundances`) is the set of solar abundances to 
  use, as a vector indexed by atomic number. `Korg.asplund_2009_solar_abundances`, 
  `Korg.grevesse_2007_solar_abundances`, and `Korg.magg_2022_solar_abundances` are also provided for 
  convenience.
- `ignore_alpha` (default: `true`): Whether or not to ignore the alpha elements when calculating 
  [metals/H].  If `true`, [metals/H] is calculated using all elements heavier than He.  If `false`, 
  the alpha elements (here defined as C, O, Ne, Mg, Si, S, Ar, Ca, Ti) are ignored.
"""
function get_metals_H(A_X; solar_abundances=default_solar_abundances, ignore_alpha=true)
    els = if ignore_alpha
        [3:5 ; 7:2:21 ; 33:MAX_ATOMIC_NUMBER] 
    else
        3:MAX_ATOMIC_NUMBER
    end
   _get_multi_X_H(A_X, els, solar_abundances)
end

"""
    get_alpha_H(A_X; solar_abundances=default_solar_abundances)

Calculate [α/H] given a vector, `A_X` of absolute abundances, ``A(X) = \\log_{10}(n_α/n_\\mathrm{H})``.
Here, the alpha elements are defined to be C, O, Ne, Mg, Si, S, Ar, Ca, Ti.  See also 
[`get_alpha_H`](@ref).

# Keyword Arguments
- `solar_abundances` (default: `Korg.asplund_2020_solar_abundances`) is the set of solar abundances to 
  use, as a vector indexed by atomic number. `Korg.asplund_2009_solar_abundances`, 
  `Korg.grevesse_2007_solar_abundances`, and `Korg.magg_2022_solar_abundances` are also provided for 
  convenience.
"""
function get_alpha_H(A_X; solar_abundances=default_solar_abundances)
    _get_multi_X_H(A_X, 8:2:22, solar_abundances)
end

"""
Given a vector of abundances, `A_X`, get [I+J+K/H], where `Zs = [I,J,K]` is a vector of atomic 
numbers.  This is used to calculate, for example, [α/H] and [metals/H].
"""
function _get_multi_X_H(A_X, Zs, solar_abundances)
    # there is no logsumexp in the julia stdlib, but it would make this more stable.
    # these are missing "+ 12", but it cancels out
    A_mX = log10(sum(10^A_X[Z] - 12 for Z in Zs))
    A_mX_solar = log10(sum(10^solar_abundances[Z] - 12 for Z in Zs))
    A_mX - A_mX_solar
end

"""
    blackbody(T, λ)

The value of the Planck blackbody function for temperature `T` at wavelength `λ` [cm].
"""
function blackbody(T, λ)
    h = hplanck_cgs
    c = c_cgs
    k = kboltz_cgs

    2*h*c^2/λ^5 * 1/(exp(h*c/λ/k/T) - 1)
end<|MERGE_RESOLUTION|>--- conflicted
+++ resolved
@@ -149,29 +149,12 @@
     # frequencies at which to calculate the continuum, as a single vector
     sorted_cntmνs = c_cgs ./ reverse(cntmλs) 
 
-<<<<<<< HEAD
     # cleanup linelist(s)
     linelist = cleanup_and_check_linelist(linelist, wl_ranges, line_buffer)
-    #TODO clean up filtering
     for i in 1:length(NLTE_lines)
         lines, bs = NLTE_lines[i]
         NLTE_lines[i] = (cleanup_and_check_linelist(lines, wl_ranges, line_buffer), bs)
     end
-   
-=======
-    #sort the lines if necessary
-    issorted(linelist; by=l->l.wl) || sort!(linelist, by=l->l.wl)
-    #discard lines far from the wavelength range being synthesized
-    nlines_before = length(linelist)
-    linelist = filter(linelist) do line # don't "filter!".  It mutates the linelist.
-        map(wl_ranges) do wl_range
-            wl_range[1] - line_buffer <= line.wl <= wl_range[end]
-        end |> any
-    end
-    if nlines_before != 0 && length(linelist) == 0
-        @warn "The provided linelist was not empty, but none of the lines were within the provided wavelength range."
-    end
->>>>>>> 4d6b68fb
 
     if length(A_X) != MAX_ATOMIC_NUMBER || (A_X[1] != 12)
         throw(ArgumentError("A(H) must be a 92-element vector with A[1] == 12."))
@@ -276,23 +259,29 @@
 end
 
 """
+    cleanup_and_check_linelist(linelist, wl_ranges, line_buffer)
 
 Sorts the linelist by wavelength (if necessary) and discards lines that are far from the wavelength 
 range being synthesized. Returns a new linelist, rather than mutating the input.
 """
 function cleanup_and_check_linelist(linelist, wl_ranges, line_buffer)
-     #sort the lines if necessary
-     if !issorted(linelist; by=l->l.wl)
-        @info "Linelist is not sorted, sorting now.  Sort your linelist before you call synthesize for better performance."
-        linelist = sort(linelist, by=l->l.wl)
-     end
-
-     #discard lines far from the wavelength range being synthesized
-     filter(linelist) do line
-         map(wl_ranges) do wl_range
-             wl_range[1] - line_buffer <= line.wl <= wl_range[end]
-         end |> any
-     end
+    #sort the lines if necessary
+    if !issorted(linelist; by=l->l.wl)
+       @info "Linelist is not sorted, sorting now.  Sort your linelist before you call synthesize for better performance."
+       linelist = sort(linelist, by=l->l.wl)
+    end
+
+    #discard lines far from the wavelength range being synthesized
+    nlines_before = length(linelist)
+    linelist = filter(linelist) do line
+        map(wl_ranges) do wl_range
+            wl_range[1] - line_buffer <= line.wl <= wl_range[end]
+        end |> any
+    end
+    if nlines_before != 0 && length(linelist) == 0
+       @warn "The provided linelist was not empty, but none of the lines were within the provided wavelength range."
+    end
+    linelist
 end
 
 """

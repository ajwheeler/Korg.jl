--- conflicted
+++ resolved
@@ -15,8 +15,6 @@
 function line_absorption(linelist, λs, temp, n_densities::Dict, atomic_masses::Dict, 
                          partition_fns::Dict, ionization_energies::Dict, ξ
                          ; window_size=20.0*1e-8)
-
-<<<<<<< HEAD
     α_lines = zeros(length(wls))
     #lb and ub are the indices to the upper and lower wavelengths in the "window", i.e. the shortest
     #and longest wavelengths which feel the effect of each line 
@@ -32,14 +30,6 @@
 
         #line profile (normalized)
         ϕ = line_profile(temp, atomic_masses[get_elem(line.species)], ξ, line, view(wls,lb:ub))
-=======
-    α_lines = zeros(length(λs))
-    for line in linelist
-        mask = line.wl - window_size .< λs .< line.wl + window_size
-
-        #line profile (normalized)
-        ϕ = line_profile(temp, atomic_masses[get_elem(line.species)], ξ, line, λs[mask])
->>>>>>> 3a5f6bb7
 
         #cross section
         σ = sigma_line(line.wl, line.log_gf)

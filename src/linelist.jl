--- conflicted
+++ resolved
@@ -884,15 +884,11 @@
 """
     _load_alpha_5000_linelist([path])
 
-<<<<<<< HEAD
+
 Load the default linelist for calculating the absorption coefficient at 5000 Å.  This for internal
 use when the provided linelist doesn't cover the region and a radiative transfer scheme τ_ref for
 λ_ref = 5000 Å is used.
-=======
-Load the default linelist for calculating the absorption coefficient at 5000 Å.  This is for internal
-use when the provided linelist doesn't cover the region and a radiative transfer scheme using
-τ_5000 is used.
->>>>>>> 052e9a10
+
 
 This linelist is loaded into `Korg._alpha_5000_default_linelist` when Korg is imported.
 """

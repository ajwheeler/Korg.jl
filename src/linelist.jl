--- conflicted
+++ resolved
@@ -68,10 +68,6 @@
     el1, el2        
 end
 
-<<<<<<< HEAD
-=======
-
-
 #This type represents an individual line.
 struct Line{F} 
     wl::F                     #given in nm, convert to cm
@@ -81,7 +77,6 @@
     gamma_rad::F              #s^-1
     gamma_stark::F            #s^-1
     vdW::Union{F, Tuple{F,F}} #either log(Γ_vdW) per electron or (σ, α) from ABO theory
->>>>>>> 81f86e01
 
     """
     Construct a `Line` with a possibly packed vdW parameter (sigma.alpha) format.  If vdW < 0,
@@ -99,33 +94,6 @@
     end
 end
 """
-This type represents an individual line.
-"""
-struct Line{F} 
-    wl::F                     #given in nm, convert to cm
-    log_gf::F                 #unitless
-    species::String           
-    E_lower::F                #eV
-    gamma_rad::F              #s^-1
-    gamma_stark::F            #s^-1
-    vdW::Union{F, Tuple{F,F}} #either log(Γ_vdW) per electron or (σ, α) from ABO theory
-
-    """
-    Construct a `Line` with a possibly packed vdW parameter (sigma.alpha) format.  If vdW < 0,
-    interpret it as log10(Γ) per particle.  Otherwise, interpret it as packed ABO parameters.
-    """
-    function Line(wl::F, log_gf::F, species::String, E_lower::F, gamma_rad::F, gamma_stark::F,
-                  vdW::F) where F <: AbstractFloat
-        new{F}(wl, log_gf, species, E_lower, gamma_rad, gamma_stark, 
-               if vdW > 0
-                   floor(vdW) * bohr_radius_cgs * bohr_radius_cgs, vdW - floor(vdW)
-               else 
-                   10^vdW
-               end
-              )
-    end
-end
-"""
 Construct a `Line` without explicit broadening parameters.
 """
 function Line(wl::F, log_gf::F, species::String, E_lower::F) where F <: AbstractFloat
@@ -169,11 +137,7 @@
     γstark = 0.77e-18 * nstar4_upper * wl^2
 
     Δrbar2 = (5/2) * RydbergH_eV^2 * Z^2 * (1/(χ - E_upper)^2 - 1/(χ - E_lower)^2)
-<<<<<<< HEAD
-    #From R J Rutten's course notes, en equivalent form is also in Gray 2005
-=======
     #From R J Rutten's course notes, an equivalent form is also in Gray 2005
->>>>>>> 81f86e01
     γvdW = 6.33 + 0.4log10(Δrbar2) + 0.3log10(10_000) + log10(k)
 
     γstark, γvdW

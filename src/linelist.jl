using CSV, HDF5, LazyArtifacts, TableOperations
using DataFrames: DataFrame, leftjoin, leftjoin!, rename!
using Pkg.Artifacts: @artifact_str

#This type represents an individual line.
struct Line{F1,F2,F3,F4,F5,F6}
    wl::F1                       #cm
    log_gf::F2                   #unitless
    species::Species
    E_lower::F3                  #eV (also called the excitation potential)
    gamma_rad::F4                #s^-1
    gamma_stark::F5              #s^-1
    # either γ_vdW [s^-1] per electron (as the first element, with -1 as the second) or (σ, α) from
    # ABO theory
    vdW::Tuple{F6,F6}

    @doc """
        Line(wl::F, log_gf::F, species::Species, E_lower::F,
             gamma_rad::Union{F, Missing}=missing, gamma_stark::Union{F, Missing}=missing,
             vdw::Union{F, Tuple{F, F}, Missing}, missing) where F <: Real

    Arguments:
     - `wl`: wavelength (Assumed to be in cm if < 1, otherwise in Å)
     - `log_gf`: (log base 10) oscillator strength (unitless)
     - `species`: the `Species` associated with the line
     - `E_lower`: The energy (excitiation potential) of the lower energy level (eV)

    Optional Arguments (these override default recipes):
     - `gamma_rad`: Fundemental width
     - `gamma_stark`: per-perturber Stark broadening width at 10,000 K (s⁻¹).
     - `vdW`: If this is present, it may may be
         - `log10(γ_vdW)`, assumed if negative
         - 0, corresponding to no vdW broadening
         - A fudge factor for the Unsoeld approximation, assumed if between 0 and 20
         - The [ABO parameters](https://github.com/barklem/public-data/tree/master/broadening-howto)
           as packed float (assumed if >= 20) or a `Tuple`, `(σ, α)`.

        This behavior is intended to mirror that of Turbospectrum as closely as possible.

    See [`approximate_gammas`](@ref) for more information on the default recipes for `gamma_stark`
    and `vdW`.

    Note the the "gamma" values here are FWHM, not HWHM, of the Lorenztian component of the line
    profile, and are in units of s⁻¹.
    """
    function Line(wl::F1, log_gf::F2, species::Species, E_lower::F3,
                  gamma_rad::Union{F4,Missing}=missing, gamma_stark::Union{F5,Missing}=missing,
                  vdW::Union{F6,Tuple{F6,F6},Missing}=missing) where {F1<:Real,F2<:Real,F3<:Real,
                                                                      F4<:Real,F5<:Real,F6<:Real}
        if wl >= 1
            wl *= 1e-8 #convert Å to cm
        end
        # if one or both of stark or vdW are missing, approximate them
        if ismissing(gamma_stark) || isnan(gamma_stark) || ismissing(vdW) ||
           (!(vdW isa Tuple) && isnan(vdW))
            gamma_stark_approx, vdW_approx = approximate_gammas(wl, species, E_lower)
            if ismissing(gamma_stark) || isnan(gamma_stark)
                gamma_stark = gamma_stark_approx
            end
            if ismissing(vdW) || isnan(vdW)
                # this is log10(γ_vdW), not γ_vdW. It is converted to (γ_vdW, -1) below
                vdW = vdW_approx
            end
        end
        # if gamma_rad is missing, approximate it
        if ismissing(gamma_rad) || isnan(gamma_rad)
            gamma_rad = approximate_radiative_gamma(wl, log_gf)
        end

        # if vdW is a tuple, assume it's (σ, α) from ABO theory
        # if it's a float, there are four possibilities (one of which is a packed tuple)
        # this assert is for my sanity.
        @assert !ismissing(vdW) && !(!(vdW isa Tuple) && isnan(vdW))
        if !(vdW isa Tuple)
            if vdW < 0
                vdW = (10^vdW, -1.0)  # if vdW is negative, assume it's log(γ_vdW)
            elseif vdW == 0
                vdW = (0.0, -1.0)  # if it's exactly 0, leave it as 0 (no vdW broadening)
            elseif 0 < vdW < 20
                # if it's between 0 and 20, assume it's a fudge factor for the Unsoeld approximation
                vdW = (vdW * 10^(approximate_gammas(wl, species, E_lower)[2]), -1.0)
            else #if it's >= 20 assume it's packed ABO params
                vdW = (floor(vdW) * bohr_radius_cgs * bohr_radius_cgs, vdW - floor(vdW))
            end
        end

        new{F1,F2,F3,typeof(gamma_rad),typeof(gamma_stark),eltype(vdW)}(wl, log_gf, species,
                                                                        E_lower, gamma_rad,
                                                                        gamma_stark, vdW)
    end
end

function Base.show(io::IO, ::MIME"text/plain", line::Line)
    show(io, line.species)
    print(io, " ", round(line.wl * 1e8; digits=6), " Å (log gf = ", round(line.log_gf; digits=2),
          ", χ = ", round(line.E_lower; digits=2), " eV)")
end

# make it broadcast like a scalar
Base.broadcastable(l::Line) = Ref(l)

"""
    approximate_radiative_gamma(wl, log_gf)

Approximate radiate broadening parameter.  When using this, make sure that `log_gf` is the true
value (not adjusted for isotopic abundance).
"""
function approximate_radiative_gamma(wl, log_gf)
    e = electron_charge_cgs
    m = electron_mass_cgs
    c = c_cgs
    8π^2 * e^2 / (m * c * wl^2) * 10^log_gf
end

"""
    approximate_gammas(wl, species, E_lower; ionization_energies=Korg.ionization_energies)

A simplified form of the Unsoeld (1955) approximation for van der Waals broadening and the
[Cowley 1971](https://ui.adsabs.harvard.edu/abs/1971Obs....91..139C/abstract) approximation for
Stark broadening, evaluated at 10,000 K.
Used for atomic lines with no vdW and stark broadening info in the linelist.

Returns `(γ_stark`, `log10(γ_vdW))` in Hz, where these are the per-perturber quantities.
For autoionizing lines (those for which E_upper > χ), Returns 0.0 for γ_vdW. Note the the "gamma"
values here are FWHM, not HWHM, of the Lorenztian component of the line profile.

In the calculation of `n*²`, uses the approximation that
``\\overbar{r^2} = 5/2 {n^*}^4 / Z^2``
which neglects the dependence on the angular momentum quantum number, l, in the the form given by
[Warner 1967](https://ui.adsabs.harvard.edu/abs/1967MNRAS.136..381W/abstract) (the earliest english
work reporting the Unsoeld result).
"""
function approximate_gammas(wl, species, E_lower; ionization_energies=ionization_energies)
    Z = species.charge + 1 #Z is ionization stage, not atomic number
    if ismolecule(species) || Z > 3
        return 0.0, 0.0
    end
    χ = ionization_energies[get_atoms(species.formula)[1]][Z]
    c = c_cgs
    h = hplanck_eV
    k = kboltz_cgs
    E_upper = E_lower + (h * c / wl)

    #It's not obvious to me which Rydberg constant to use here, and below in Δrbar2.  The sources
    #are not entirely clear. It doesn't make a big difference.
    nstar4_upper = (Z^2 * RydbergH_eV / (χ - E_upper))^2
    #I'm not actually able to reproduce Crowley 1971 equation 7 (his simplified form) from equation
    #5, but these match the values in the Turbospectrum source, so they are probably correct.
    #The constants here were calculated assuming that "v" is the mean (not modal) electron speed
    if Z == 1
        γstark = 2.25910152e-7 * nstar4_upper #Cowley (1971) equation 5 evaluated at T=10,000 K
    else
        #Cowley (1971) equation 6 @ T=10,000 K (n.b. the constant is 12/5 * that above)
        γstark = 5.42184365e-7 * nstar4_upper / (Z + 1)^2
    end

    Δrbar2 = (5 / 2) * Rydberg_eV^2 * Z^2 * (1 / (χ - E_upper)^2 - 1 / (χ - E_lower)^2)
    log_γvdW = if χ < E_upper
        0.0 # this will be interpretted as γ, rather than log γ, i.e. no vdW for autoionizing lines
    else
        # (log) γ_vdW From R J Rutten's course notes.
        # Equations 11.29 and 11.30 from Gray 2005 are equivalent
        6.33 + 0.4log10(Δrbar2) + 0.3log10(10_000) + log10(k)
    end

    γstark, log_γvdW
end

"""
    load_ExoMol_linelist(specs, states_file, transitions_file, upper_wavelength, lower_wavelength)

Load a linelist from ExoMol. Returns a vector of [`Line`](@ref)s, the same as [`read_linelist`](@ref).

# Arguments

  - `spec`: the species, i.e. the molecule that the linelist is for
  - `states_file`: the path to the ExoMol states file
  - `transitions_file`: the path to the ExoMol, transitions file
  - `upper_wavelength`: the upper limit of the wavelength range to load (Å)
  - `lower_wavelength`: the lower limit of the wavelength range to load (Å)

# Keyword Arguments

  - `line_strength_cutoff`: the cutoff for the line strength (default: -15) used to filter the
    linelist. See [`approximate_line_strength`](@ref) for more information.
  - `T_line_strength`: the temperature (K) at which to evaluate the line strength (default: 3500.0)

!!! warning

    This functionality is in beta.
"""
function load_ExoMol_linelist(spec, states_file, transitions_file, ll, ul;
                              line_strength_cutoff=-15, T_line_strength=3500.0)
    if spec isa AbstractString
        spec = Species(spec)
    end
    @info "Loading ExoMol linelist from $states_file and $transitions_file. This functionality is experimental. Please report any issues."

    if !occursin("states", states_file) || !occursin("trans", transitions_file)
        @info "The states and transitions files, $states_file and $transitions_file, don't contain the string 'states' or 'trans', respectively. You may have mixed them up."
    end

    # These contortions allow us to read only the first N columns, without parsing the rest.
    # This is (probably) faster, and more memory efficient. But also the ExoMol files sometimes
    # have various extra columns. Hopefully we can cound on the first three being consistent.
    raw_transitions = CSV.File(transitions_file; delim=" ", ignorerepeated=true, header=false) |>
                      TableOperations.select(:Column1, :Column2, :Column3) |>
                      DataFrame
    rename!(raw_transitions, :Column1 => :id_upper, :Column2 => :id_lower, :Column3 => :A)
    states = CSV.File(states_file; delim=" ", ignorerepeated=true, header=false) |>
             TableOperations.select(:Column1, :Column2, :Column3) |>
             DataFrame
    rename!(states, :Column1 => :id, :Column2 => :E_wavenumber, :Column3 => :g)

    # join the transitions and states tables on the id column to get the upper and lower level info
    transitions = leftjoin(raw_transitions, states; on=:id_upper => :id)
    rename!(transitions, :E_wavenumber => :wavenumber_upper, :g => :g_upper)
    leftjoin!(transitions, states; on=:id_lower => :id)
    rename!(transitions, :E_wavenumber => :wavenumber_lower, :g => :g_lower)

    # if the column is missing, the join didn't find a matching state
    if any(ismissing.(transitions.g_lower)) || any(ismissing.(transitions.g_upper))
        throw(ArgumentError("Some of the transitions in $transitions_file can't be mapped to states in $states_file"))
    end

    # Gray 4th ed, eq 11.12 (page 214) but with an extra factor of 1/4π for stradian vs unit sphere
    # difference of 1e16 is due to Å vs cm
    prefactor = (Korg.electron_mass_cgs * Korg.c_cgs) / (8π^2 * Korg.electron_charge_cgs^2)

    transitions.wavenumber = transitions.wavenumber_upper .- transitions.wavenumber_lower
    transitions.f = @. transitions.A * prefactor * transitions.g_upper /
                       (transitions.g_lower * transitions.wavenumber^2)
    transitions.log_gf = log10.(transitions.g_lower .* transitions.f)

    isotopic_correction = log10(prod(maximum(last.(collect(values(Korg.isotopic_abundances[Z]))))
                                     for Z in get_atoms(spec.formula)))
    @info "Applying isotopic correction of $isotopic_correction to all log gf values. (Assuming most abundant isotope for all atoms.)"
    transitions.log_gf .+= isotopic_correction

    transitions.E_lower = @. Korg.hplanck_eV * transitions.wavenumber_lower * Korg.c_cgs
    transitions.wavelength = 1.0 ./ transitions.wavenumber

    region = transitions[ll.<transitions.wavelength.*1e8.<ul, :]

    lines = map(eachrow(region)) do row
        Korg.Line(row.wavelength, row.log_gf, spec, row.E_lower)
    end |> reverse
    lines = lines[approximate_line_strength.(lines, T_line_strength).>line_strength_cutoff]
    sort!(lines; by=l -> l.wl)
    lines
end

"""
    approximate_line_strength(line::Line, T)

Approximate the line strength (`log10(gfλ) - θχ`, in arbitrary units) of a line at temperature
`T` (K).  This can be used to very quickly filter a linelist, and is used to filter very large
molecular linelists from ExoMol (see [`load_ExoMol_linelist`](@ref)).
"""
function approximate_line_strength(line::Line, T)
    line.log_gf + log10(line.wl) - log10(ℯ) * line.E_lower / (Korg.kboltz_eV * T)
end

"""
    read_linelist(filename; format="vald", isotopic_abundances=Korg.isotopic_abundances)

Parse a linelist file, returning a vector of [`Line`](@ref)s.

The `format` keyword argument can be used to specify one of these linelist formats
(default: `"vald"`):

  - `"vald"` for a [VALD](http://vald.astro.uu.se/%7Evald/php/vald.php) linelist.
    These can be either "short" or "long" format,
    "extract all" or "extract stellar".  Air wavelengths will automatically be converted into vacuum
    wavelengths, and energy levels will be automatically converted from cm``^{-1}`` to eV.
  - `"kurucz"` for an atomic or molecular [Kurucz linelist](http://kurucz.harvard.edu/linelists.html)
    (format=kurucz_vac if it uses vacuum wavelengths; be warned that Korg will not assume that
    wavelengths are vacuum below 2000 Å),
  - `"moog"` for a [MOOG linelist](http://www.as.utexas.edu/%7Echris/moog.html)
    (doesn't support broadening parameters or dissociation energies, assumed to be in vacuum wavelengths).
  - `"moog_air"` for a MOOG linelist in air wavelengths.
  - `"turbospectrum"` for a
    [Turbospectrum linelist](https://github.com/bertrandplez/Turbospectrum2019/blob/master/DOC/Readme-Linelist_format_v.19)
    in air wavelengths. Note that Korg doesn't make use of the (optional) orbital angular momentum quantum number, l,
    for the upper or lower levels, so it won't fall back on generic ABO recipes when the ABO
    parameters are not available.
    Korg's interpretation of the `fdamp` parameter is also slightly different from Turbospectrum's.
    See the documentation of the `vdW` parameter of [`Line`](@ref) for details.  Korg will error if
    encounters an Unsoeld fudge factor, which it does not support.
  - "turbospectrum_vac" for a Turbospectrum linelist in vacuum wavelengths.
  - "korg" for a Korg linelist (saved with hdf5). If the filename ends in `.h5`, this will be used
    by default.

For VALD and Turbospectrum linelists with isotope information available, Korg will scale log gf
values by isotopic abundance (unless VALD has already pre-scaled them), using isotopic abundances
from [NIST](https://www.nist.gov/pml/atomic-weights-and-isotopic-compositions-relative-atomic-masses)
([Korg.isotopic_abundances]).
To use custom isotopic abundances, just pass `isotopic_abundances` with the same structure:
a dict mapping atomic number to a dict mapping from atomic weight to abundance.

Be warned that for linelists which are pre-scaled for isotopic abundance, the estimation of
radiative broadening from log(gf) is not accurate.

<<<<<<< HEAD
See also [`load_ExoMol_linelist`](@ref).
=======
See also [`save_linelist`](@ref).
>>>>>>> b9d035fe
"""
function read_linelist(fname::String;
                       format=endswith(fname, ".h5") ? "korg" : "vald",
                       isotopic_abundances=isotopic_abundances)
    format = lowercase(format)
    # special case for Korg linelists because it's an hdf5 file
    if format == "korg"
        return read_korg_linelist(fname)
    end
    # otherwise it's plain text
    linelist = open(fname) do f
        if startswith(format, "kurucz")
            vac = endswith(format, "_vac")
            # open a new reader so we dont chomp the first line
            firstline = open(first_nonempty_line, fname)
            if length(firstline) > 100
                parse_kurucz_linelist(f; vacuum=vac)
            else
                parse_kurucz_molecular_linelist(f; vacuum=vac)
            end
        elseif format == "vald"
            parse_vald_linelist(f, isotopic_abundances)
        elseif format == "moog"
            parse_moog_linelist(f, isotopic_abundances, true)
        elseif format == "moog_air"
            parse_moog_linelist(f, isotopic_abundances, false)
        elseif format == "turbospectrum"
            parse_turbospectrum_linelist(f, isotopic_abundances, false)
        elseif format == "turbospectrum_vac"
            parse_turbospectrum_linelist(f, isotopic_abundances, true)
        else
            throw(ArgumentError("$(format) is not a supported linelist format"))
        end
    end

    filter!(linelist) do line #filter triply+ ionized and hydrogen lines
        (0 <= line.species.charge <= 2) && (line.species != species"H_I")
    end

    #ensure linelist is sorted
    if !issorted(linelist; by=l -> l.wl)
        sort!(linelist; by=l -> l.wl)
    end

    linelist
end

first_nonempty_line(io) =
    while !eof(io)
        line = readline(io; keep=true)
        if !all(isspace, line)
            return line
        end
    end

#used to handle missing gammas in vald and kurucz lineslist parsers
tentotheOrMissing(x) = x == 0 ? missing : 10^x
idOrMissing(x) = x == 0 ? missing : x

function parse_kurucz_linelist(f; vacuum=false)
    lines = Line{Float64,Float64,Float64,Float64,Float64,Float64}[]
    for row in eachline(f)
        row == "" && continue #skip empty lines

        #some linelists have a missing column in the wavelenth region
        if length(row) == 159
            row = " " * row
        end

        #kurucz provides wavenumbers for "level 1" and "level 2", which is which is
        #determined by parity
        E_levels = map((row[25:36], row[53:64])) do s
            #abs because Kurucz multiplies predicted values by -1
            abs(parse(Float64, s)) * c_cgs * hplanck_eV
        end

        wl_transform = vacuum ? identity : air_to_vacuum

        push!(lines,
              Line(wl_transform(parse(Float64, row[1:11]) * 1e-7), #convert from nm to cm
                   parse(Float64, row[12:18]),
                   Species(row[19:24]),
                   min(E_levels...),
                   tentotheOrMissing(parse(Float64, row[81:86])),
                   tentotheOrMissing(parse(Float64, row[87:92])),
                   idOrMissing(parse(Float64, row[93:98]))))
    end
    lines
end

function parse_kurucz_molecular_linelist(f; vacuum=false)
    throw(ArgumentError("Kurucz linelists are not yet supported for molecules"))
    lines = Line[]
    for row in eachline(f)
        row == "" && continue #skip empty lines

        #kurucz provides wavenumbers for "level 1" and "level 2", which is which is
        #determined by parity
        E_levels = map((row[23:32], row[39:48])) do s
            #abs because Kurucz multiplies predicted values by -1
            abs(parse(Float64, s)) * c_cgs * hplanck_eV
        end

        wl_transform = vacuum ? identity : air_to_vacuum

        push!(lines,
              Line(wl_transform(parse(Float64, row[1:10]) * 1e-7), #convert from nm to cm
                   parse(Float64, row[11:17]),
                   Species(row[49:52]),
                   min(E_levels...)))
    end
    lines
end

function parse_vald_linelist(f, isotopic_abundances)
    lines = filter!(collect(eachline(f))) do line
        length(line) > 0 && line[1] != '#' # remove comments and empty lines
    end

    # ignore truncation warning
    if startswith(lines[1], " WARNING: Output was truncated to 100000 lines")
        lines = lines[2:end]
    end

    lines = replace.(lines, "'" => "\"") #replace single quotes with double

    # is this an "extract all" or an "extract stellar" linelist?
    extractall = !occursin(r"^\s+\d", lines[1])
    firstline = extractall ? 3 : 4
    header = lines[firstline-1]

    scale_isotopes = any(startswith.(lines, "* oscillator strengths were NOT scaled "))
    if !scale_isotopes && !any(startswith.(lines, "* oscillator strengths were scaled "))
        throw(ArgumentError("Can't parse linelist.  Can't detect whether log(gf)s are scaled by " *
                            "isotopic abundance."))
    end

    #we take the linelist to be long-format when the second line after the header starts with a
    #space or a quote followed a space.  In some linelists the quotes are there, but in others
    #they are not.
    shortformat = !(occursin(r"^\"? ", lines[firstline+1]))
    body = lines[firstline:(shortformat ? 1 : 4):end]
    body = body[1:findfirst(l -> l[1] != '\"' || !isuppercase(l[2]), body)-1]

    CSVheader = if shortformat && extractall
        ["species", "wl", "E_low", "loggf", "gamma_rad", "gamma_stark", "gamma_vdW", "lande",
            "reference"]
    elseif shortformat #extract stellar
        ["species", "wl", "E_low", "Vmic", "loggf", "gamma_rad", "gamma_stark", "gamma_vdW",
            "lande", "depth", "reference"]
    else #long format (extract all or extract stellar)
        ["species", "wl", "loggf", "E_low", "J_lo", "E_up", "J_up", "lower_lande", "upper_lande",
            "mean_lande", "gamma_rad", "gamma_stark", "gamma_vdW"]
    end
    body = CSV.File(reduce(vcat, codeunits.(body .* "\n")); header=CSVheader, delim=',',
                    silencewarnings=true)

    E_low = if contains(header, "cm") #convert E_low to eV if necessary
        body.E_low * c_cgs * hplanck_eV
    elseif contains(header, "eV")
        body.E_low
    else
        error("Can't parse linelist.  Can't determine energy units: " * E_col)
    end

    wl = 1e-8 * if contains(header, "air") #convert wls to vacuum if necessary
        air_to_vacuum.(body.wl)
    elseif contains(header, "vac")
        body.wl
    else
        error("Can't parse linelist.  Can't determine vac/air wls: " * header)
    end

    Δlog_gf = if scale_isotopes
        refs = if !shortformat #the references are on different lines
            # this line breaks the code formatter.
            # https://github.com/domluna/JuliaFormatter.jl/issues/860
            #! format: off
            lines[firstline+3 .+ ((0:length(body)-1) .* 4)]
            #! format: on
        else #references are in the last column
            body.reference
        end

        map(refs) do ref
            #find things that look like (16)O or (64)Ni in reference string
            regexp = r"\((?<isotope>\d\d?\d?)\)(?<elem>\p{Lu}\p{Ll}?)"
            #add up the adjustments to log(gf) from isotopic abundances (zero if no info is present)
            log_probs = map(findall(regexp, ref)) do r
                m = match(regexp, ref[r])
                log10(isotopic_abundances[atomic_numbers[m["elem"]]][parse(Int64, m["isotope"])])
            end
            sum([0; log_probs])
        end
    else
        0
    end

    gamma_rad = map(wl, body.loggf, body.gamma_rad) do lambda, loggf, gamma
        if gamma == 0
            approximate_radiative_gamma(lambda, loggf)
        else
            10^gamma
        end
    end

    Line.(wl, body.loggf .+ Δlog_gf, Species.(body.species), E_low, gamma_rad,
          tentotheOrMissing.(body.gamma_stark),
          idOrMissing.(body.gamma_vdW))
end

#it would be good to support moog linelists with broadening parameters?
function parse_moog_linelist(f, isotopic_abundances, vacuum_wavelengths)
    lines = collect(eachline(f))
    # The first line is ignored.  It's for human-readability only.
    linelist = map(lines[2:end]) do line
        toks = split(line)

        # special hanlding for the decimal part of species strings.  MOOG uses the first digit only
        # to represent the charge.  The rest contains isotopic info.
        dotind = findfirst('.', toks[2])
        spec = Species(toks[2][1:dotind+1])

        isostring = toks[2][dotind+2:end]
        #Note: this will fail if the atoms species code are not in order of atomic number.  This is always
        #the case in the linelists I've seen.
        Δ_log_gf = if isostring == "" || !isnothing(match(r"^0+$", isostring)) #if all 0s
            0.0
        else
            natoms = length(get_atoms(spec))
            @assert length(isostring) % natoms == 0
            digits_per = length(isostring) ÷ natoms
            map(get_atoms(spec), 1:digits_per:length(isostring)-digits_per+1) do el, i
                m = parse(Int, isostring[i:i+digits_per-1])
                if m in keys(isotopic_abundances[el])
                    log10(isotopic_abundances[el][m])
                else
                    @info "No isotopic abundance for $(atomic_symbols[el]) $m. Leaving the log(gf) unchanged. (Occured when parsing $line)"
                    0.0
                end
            end |> sum
        end

        wl = parse(Float64, toks[1]) * 1e-8 #convert Å to cm
        if !vacuum_wavelengths
            wl = air_to_vacuum(wl)
        end

        Line(wl,
             parse(Float64, toks[4]) + Δ_log_gf,
             spec,
             parse(Float64, toks[3]))
    end
    linelist
end

function parse_turbospectrum_linelist(fn, isotopic_abundances, vacuum)
    # https://github.com/bertrandplez/Turbospectrum2019/blob/master/DOC/Readme-Linelist_format_v.19

    lines = readlines(fn)
    species_headers = filter(1:length(lines)) do i
        i != length(lines) && lines[i][1] == '\'' && lines[i+1][1] == '\''
    end

    transitions_for_each_species = map(1:length(species_headers)) do header_line_ind
        first_line_ind = species_headers[header_line_ind]
        last_line_ind = if header_line_ind == length(species_headers)
            length(lines)
        else
            species_headers[header_line_ind+1] - 1
        end

        # species line might look like this (carrot is beginning of line):
        # ^'  26.000            '    1       2342
        # here, the 26 refers to Fe (works as everything else does for molecules).  The decimal part
        # is the isotope information, NOT THE CHARGE.  The "1" is the ionization starge, i.e. the
        # charge + 1. 2341 is the number of lines.

        species_line = lines[first_line_ind]
        m = match(r"'\s*(?<formula>\d+)\.(?<isostring>\d+)\s+'\s+(?<ion>\d+)\s+(?<n_lines>\d+)\s*",
                  species_line)
        formula = Formula(m["formula"])
        charge = parse(Int, m["ion"]) - 1
        spec = Korg.Species(formula, charge)
        n_lines = parse(Int, m["n_lines"])
        if last_line_ind - first_line_ind - 1 != n_lines
            error("Can't parse this line list.  The file says there are $n_lines lines for $spec, but I see $(last_line_ind - first_line_ind - 2) lines.")
        end

        isostring = m["isostring"]
        isotopic_Δ_loggf = map(get_atoms(spec), 1:3:length(isostring)-2) do el, i
            m = parse(Int, isostring[i:i+2])
            if m == 0 # no isotope specified for this constituent nucleus
                0.0
            else
                log10(isotopic_abundances[el][m])
            end
        end |> sum
        map(lines[first_line_ind+2:last_line_ind]) do line
            parse_turbospectrum_linelist_transition(spec, isotopic_Δ_loggf, line, vacuum)
        end
    end
    sort!(vcat(transitions_for_each_species...); by=l -> l.wl)
end

function parse_turbospectrum_linelist_transition(species, Δloggf, line, vacuum)
    # from the Turbospectrum docs (In practice linelists may have as few at 6 columns:
    #
    # For each line that follows:
    # col 1: lambda(A)
    # col 2: Elow(eV)
    # col 3: loggf
    # col 4: fdamp (see below)
    # col 5: gup
    # col 6: gamma_rad (if =0, gf-value is used to compute gamma_rad)
    # col 7: gamma_Stark (may be omitted)
    # col 8: s,p,d,f etc for upper level (or X), see fdamp
    # col 9: same for lower level
    # col 10: equivalent width, when needed (abundance determination in eqwidt run)
    # col 11: error in eqw
    # col 12: (in quotes) some text describing levels or whatever you like to include

    # there could be a comma separating tokens (and fortran would parse), but I've never seen it.
    toks = split(line)

    log_gf = parse(Float64, toks[3])
    wl = air_to_vacuum(parse(Float64, toks[1]) * 1e-8)
    gamma_rad = parse(Float64, toks[6])
    if gamma_rad == 0 || gamma_rad == 1
        gamma_rad = Korg.approximate_radiative_gamma(wl, log_gf)
    end

    # if toks[7] is present, but gamma_stark is skipped, it will be the l for the upper level.
    stark_log_gamma = if length(toks) < 7 || isnothing(tryparse(Float64, toks[7]))
        missing
    else
        tentotheOrMissing(tryparse(Float64, toks[7]))
    end
    Elower = parse(Float64, toks[2])

    wltrans = vacuum ? identity : air_to_vacuum
    wl = wltrans(parse(Float64, toks[1]) * 1e-8)

    fdamp = parse(Float64, toks[4])

    Line(wl,
         log_gf + Δloggf,
         species,
         Elower,
         gamma_rad,
         stark_log_gamma,
         fdamp)
end

"""
    save_linelist(path, linelist)

Save a Korg linelist (a `Vector{Line}`) to an HDF5 file which can be read by `read_linelist`.
"""
function save_linelist(path, linelist)
    vdW = [l.vdW for l in linelist]
    h5open(path, "w") do f
        attributes(f)["version"] = "2024-12-18"

        f["wl"] = [l.wl for l in linelist]
        attributes(f["wl"])["description"] = "Wavelength in cm"

        f["log_gf"] = [l.log_gf for l in linelist]
        attributes(f["log_gf"])["description"] = "Log of oscillator strength times statistical weight"

        f["formula"] = reduce(hcat, [l.species.formula.atoms for l in linelist])
        attributes(f["formula"])["description"] = "Array of atomic numbers representing molecular formula"

        f["charge"] = [l.species.charge for l in linelist]
        attributes(f["charge"])["description"] = "Ionization state (0=neutral, 1=singly ionized, etc)"

        f["species"] = [string(l.species) for l in linelist]
        attributes(f["species"])["description"] = "String representation of atomic/molecular species"

        f["E_lower"] = [l.E_lower for l in linelist]
        attributes(f["E_lower"])["description"] = "Lower energy level in eV"

        f["gamma_rad"] = [l.gamma_rad for l in linelist]
        attributes(f["gamma_rad"])["description"] = "Radiative damping parameter in rad/s"

        f["gamma_stark"] = [l.gamma_stark for l in linelist]
        attributes(f["gamma_stark"])["description"] = "Stark broadening parameter"

        f["vdW_1"] = first.(vdW)
        attributes(f["vdW_1"])["description"] = "First van der Waals broadening parameter"

        f["vdW_2"] = last.(vdW)
        attributes(f["vdW_2"])["description"] = "Second van der Waals broadening parameter"
    end
end

function read_korg_linelist(path)
    h5open(path, "r") do f
        species = map(eachcol(read(f["formula"])), read(f["charge"])) do atoms, charge
            i = findfirst(atoms .!= 0x0)
            @assert !isnothing(i)
            formula = Formula(atoms[i:end])
            Species(formula, charge)
        end
        vdW = tuple.(read(f["vdW_1"]), read(f["vdW_2"]))
        Line.(read(f["wl"]),
              read(f["log_gf"]),
              species,
              read(f["E_lower"]),
              read(f["gamma_rad"]),
              read(f["gamma_stark"]),
              vdW)
    end
end

"""
    get_VALD_solar_linelist()

Get a VALD "extract stellar" linelist produced at solar parameters, with the "threshold" value
set to 0.01.  It was downloaded on 2021-05-20. It is intended to be used for quick tests only.
"""
get_VALD_solar_linelist() = read_linelist(joinpath(_data_dir, "linelists",
                                                   "vald_extract_stellar_solar_threshold001.vald"))
# this should be rewritten to use save_linelist and read_linelist

"""
    get_APOGEE_DR17_linelist(; include_water=true)

The APOGEE DR 17 linelist.  It ranges from roughly 15,000 Å to 17,000 Å.  It is
nearly the same at the DR 16 linelist described in
[Smith+ 2021](https://ui.adsabs.harvard.edu/abs/2021AJ....161..254S/abstract).
"""
function get_APOGEE_DR17_linelist(; include_water=true)
    # this should be rewritten to use save_linelist and read_linelist
    dir = joinpath(_data_dir, "linelists", "APOGEE_DR17")

    atoms = read_linelist(joinpath(dir, "turbospec.20180901t20.atoms_no_ba");
                          format="turbospectrum")
    mols = read_linelist(joinpath(dir, "turbospec.20180901t20.molec"); format="turbospectrum")

    linelists = if include_water
        waterfile = joinpath(dir, "pokazatel_water_lines.h5")
        waterlines = Line.(Float64.(h5read(waterfile, "wl")),
                           Float64.(h5read(waterfile, "log_gf")),
                           Ref(species"H2O_I"),
                           Float64.(h5read(waterfile, "E_lower")),
                           Float64.(h5read(waterfile, "gamma_rad")))
        [atoms; mols; waterlines]
    else
        [atoms; mols]
    end

    sort!(linelists; by=l -> l.wl)
end

"""
    get_GALAH_DR3_linelist()

The GALAH [DR 3](https://www.galah-survey.org/dr3/overview/)
linelist (also used for [DR 4](https://github.com/svenbuder/GALAH_DR4)).
It ranges from roughly 4,675 Å to 7,930 Å.
This linelist is based on, but distinct from
[Heiter 2021](https://ui.adsabs.harvard.edu/abs/2021A%26A...645A.106H/).
See [Buder et al. 2021](https://ui.adsabs.harvard.edu/abs/2021MNRAS.506..150B%2F/abstract) for
details.
"""
function get_GALAH_DR3_linelist()
    # this should be rewritten to use save_linelist and read_linelist
    path = joinpath(_data_dir, "linelists", "GALAH_DR3", "galah_dr3_linelist.h5")
    h5open(path, "r") do f
        species = map(eachcol(read(f["formula"])), read(f["ionization"])) do atoms, ion
            formula = if atoms[2] == 0x0
                Formula(atoms[1])
            elseif atoms[3] == 0x0
                Formula(sort(atoms[1:2]))
            else
                Formula(sort(atoms))
            end
            Species(formula, ion - 1)
        end
        lines = Line.(Float64.(read(f["wl"])),
                      Float64.(read(f["log_gf"])),
                      species,
                      Float64.(read(f["E_lo"])),
                      tentotheOrMissing.(Float64.(read(f["gamma_rad"]))),
                      tentotheOrMissing.(Float64.(read(f["gamma_stark"]))),
                      idOrMissing.(Float64.(read(f["vdW"]))))
        filter!(lines) do line
            #take out the hydrogen lines
            line.species != species"H I"
        end
    end
end

"""
    get_GES_linelist()

The Gaia-ESO survey linelist from
[Heiter et al. 2021](https://ui.adsabs.harvard.edu/abs/2021A&A...645A.106H/abstract).  This linelist
contains > 15 million lines, which means that it can take a while to synthesize spectra.  If you
don't need molecular lines, you can set `include_molecules=false` to speed things up.

# Keyword Arguments

  - `include_molecules` (default: `true`): whether to include molecular lines.
"""
function get_GES_linelist(; include_molecules=true)
    # this should be rewritten to use save_linelist and read_linelist
    path = joinpath(artifact"Heiter_2021_GES_linelist",
                    "Heiter_et_al_2021_2022_06_17",
                    "Heiter_et_al_2021.h5")
    linelist = h5open(path, "r") do f
        each_species = [Species(s) for s in read(f["species"])]
        filter = ones(Bool, length(each_species))

        if !include_molecules
            filter .= [!ismolecule(s) for s in each_species]
        end

        Line.(Float64.(air_to_vacuum.(read(f["wl"])[filter])),
              Float64.(read(f["log_gf"])[filter]),
              each_species[filter],
              Float64.(read(f["E_lower"])[filter]),
              tentotheOrMissing.(Float64.(read(f["gamma_rad"])[filter])),
              tentotheOrMissing.(Float64.(read(f["gamma_stark"])[filter])),
              read(f["vdW"])[filter])
    end

    # see https://github.com/ajwheeler/Korg.jl/issues/356
    # there seem to be errors in the CH lines.  Many have very large log(gf) values.
    linelist = linelist[[!(l.species == Korg.species"CH" && l.log_gf > -1.9) for l in linelist]]
end

"""
    _load_alpha_5000_linelist([path])

Load the default linelist for calculating the absorption coefficient at 5000 Å.  This for internal
use when the provided linelist doesn't cover the region and a radiative transfer scheme using
τ_5000 is used.

This linelist loaded into `Korg._alpha_5000_default_linelist` when Korg is imported.
"""
function _load_alpha_5000_linelist(path=joinpath(_data_dir, "linelists", "alpha_5000",
                                                 "alpha_5000_lines.csv"))
    # this should be rewritten to use save_linelist and read_linelist
    csv = CSV.File(path)
    map(csv) do row
        vdW = if ',' in row.vdW
            σ, α = split(row.vdW[2:end-1], ',')
            (parse(Float64, σ), parse(Float64, α))
        else
            parse(Float64, row.vdW)
        end
        Line(row.wl, row.log_gf, Species(row.species), row.E_lower, row.gamma_rad, row.gamma_stark,
             vdW)
    end
end

"""
The default linelist for calculating the absorption coefficient at 5000 Å.  This for internal
use when the provided linelist doesn't cover the region and a radiative transfer scheme using
τ_5000 is used.

See also [`_load_alpha_5000_linelist`](@ref).
"""
const _alpha_5000_default_linelist = _load_alpha_5000_linelist()<|MERGE_RESOLUTION|>--- conflicted
+++ resolved
@@ -301,11 +301,7 @@
 Be warned that for linelists which are pre-scaled for isotopic abundance, the estimation of
 radiative broadening from log(gf) is not accurate.
 
-<<<<<<< HEAD
-See also [`load_ExoMol_linelist`](@ref).
-=======
-See also [`save_linelist`](@ref).
->>>>>>> b9d035fe
+See also: [`load_ExoMol_linelist`](@ref), [`save_linelist`](@ref).
 """
 function read_linelist(fname::String;
                        format=endswith(fname, ".h5") ? "korg" : "vald",

--- conflicted
+++ resolved
@@ -204,8 +204,6 @@
   - `line_strength_cutoff`: the cutoff for the line strength (default: -15) used to filter the
     linelist. See [`approximate_line_strength`](@ref) for more information.
   - `T_line_strength`: the temperature (K) at which to evaluate the line strength (default: 3500.0)
-<<<<<<< HEAD
-=======
   - `isotopic_abundances`: the table of isotopic abundances to use (default: `Korg.isotopic_abundances`).
     This is ignored if `isotopic_correction` is provided.
   - `verbose`: if `true` (default), will print progress information to the console.
@@ -213,7 +211,6 @@
 !!! warning
 
     This functionality is in beta. It's behavior may change without a major version number bump.
->>>>>>> c8ab542d
 """
 function load_ExoMol_linelist(spec, states_file, transitions_file, ll, ul;
                               isotopes=nothing, isotopic_abundances=Korg.isotopic_abundances,

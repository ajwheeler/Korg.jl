--- conflicted
+++ resolved
@@ -410,7 +410,6 @@
             abs(parse(Float64, s)) * c_cgs * hplanck_eV
         end
 
-<<<<<<< HEAD
         # TODO I HAD TO EDIT gf0640.10 !!!
         # I inserted a space at the begining of every line to make it match the spec
 
@@ -420,7 +419,6 @@
 
         quantum_g_even = parse(Float64, strip(row[38:41]))
         quantum_g_odd = parse(Float64, strip(row[66:69]))
-=======
         species = Species(row[19:24])
 
         # log(gf) + adjustment for hyperfine structure
@@ -445,7 +443,6 @@
                 end
             end
         end
->>>>>>> f9a8b612
 
         wl_transform = vacuum ? identity : air_to_vacuum
 

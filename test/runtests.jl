--- conflicted
+++ resolved
@@ -19,7 +19,6 @@
     @test issorted(s[1], rev=true)
 end
 
-<<<<<<< HEAD
 @testset "lines" begin
     @testset "species codes" begin
         @test SSSynth.parse_species_code("01.00") == "H_I"
@@ -49,7 +48,7 @@
         @test 0.999 < s <= 1.0
     end
 end
-=======
+
 @testset "atmosphere" begin
     #the MARCS solar model atmosphere
     atmosphere = SSSynth.read_model_atmosphere("data/sun.krz")
@@ -60,5 +59,4 @@
     @test atmosphere[1].electron_density == 3.76980e10
     @test atmosphere[1].number_density == 4.75478e14
     @test atmosphere[1].density == 1.00062e-9
-end
->>>>>>> 26871093
+end
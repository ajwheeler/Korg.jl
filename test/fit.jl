--- conflicted
+++ resolved
@@ -111,15 +111,9 @@
                 M_H_index = findfirst(params .== "M_H")
                 M_H_sigma = sqrt(Σ[M_H_index, M_H_index])
 
-<<<<<<< HEAD
-                # check that inferred parameters are within 2 sigma of the true values
-                @test result.best_fit_params["Teff"]≈Teff atol=1Teff_sigma
-                @test result.best_fit_params["M_H"]≈M_H atol=1M_H_sigma
-=======
                 # check that inferred parameters are within 1 sigma of the true values
                 @test result.best_fit_params["Teff"]≈Teff atol=Teff_sigma
                 @test result.best_fit_params["m_H"]≈m_H atol=m_H_sigma
->>>>>>> 2c6859ba
 
                 # check that best-fit flux is within 1% of the true flux at all pixels
                 @test assert_allclose(fake_data[result.obs_wl_mask], result.best_fit_flux,
@@ -356,11 +350,7 @@
             end
 
             # check that fixing parameters works
-<<<<<<< HEAD
-            for (i, param) in enumerate([:Teff0, :logg0, :vmic0, :M_H0])
-=======
             @testset "fixed parameters" for (i, param) in enumerate([:Teff0, :logg0, :vmic0, :m_H0])
->>>>>>> 2c6859ba
                 fixed_params = zeros(Bool, 4)
                 fixed_params[i] = true
                 kwargs = Dict(param => best_fit_params[i])

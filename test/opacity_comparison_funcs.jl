--- conflicted
+++ resolved
@@ -100,13 +100,7 @@
             nₑ_per_ndens_species += num_electrons_from_state * ion_state_weight
         end
 
-<<<<<<< HEAD
-        abundance = abundances[element]
-        #println("nₑ/n_", element, " =", nₑ_per_ndens_species,
-        #        " n_", element, "/n_H = ", abundance)
-=======
         abundance = 10.0^(abundances[element]-12.0)
->>>>>>> d41a97fc
         out += abundance * nₑ_per_ndens_species
     end
     out
@@ -135,32 +129,7 @@
 function HI_coefficient(λ, T, Pₑ, H_I_ion_energy = 13.598)
     # λ should have units of Ångstroms
     # Pₑ is the partial pressure of the electrons in dyne/cm²
-<<<<<<< HEAD
-    ne =  Pₑ/(SSSynth.kboltz_cgs * T)
-
-    # pick arbitrary values of nH and ρ. The values shouldn't really matter since we will just
-    # divide out all dependence on these variables.
-    nH = if true
-        100.0*ne
-    else # this is provided for testing purposes. I don't think this matters
-        ne_div_nH = free_electrons_per_Hydrogen_particle(ne, T)
-        ne/ne_div_nH
-    end
-    ρ = nH * 1.67e-24/0.76
-
-    # the free-free opacity calculation requires that the Saha equation is used to compute the
-    # ratio of nH_I to nH_II
-    χs = SSSynth.ionization_energies["H"][1:2]
-    # need to use the gray05 partition function to handle the 11572 K example
-    Us = [gray05_partition_funcs["H_I"], gray05_partition_funcs["H_II"]]
-    weights = SSSynth.saha(χs, Us, T, ne)
-    nH_I = weights[1]*nH
-    nH_II = weights[2]*nH
-
-    partition_func = 2.0 # may want to add temperature dependence to partition function
-=======
     nₑ =  Pₑ/(SSSynth.kboltz_cgs * T)
->>>>>>> d41a97fc
     ν = (SSSynth.c_cgs*1e8)/λ
 
     bf_coef = begin
